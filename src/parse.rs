--- conflicted
+++ resolved
@@ -382,11 +382,7 @@
                 character_set: (class_bitfields >> 8 & 0b111) as u8,
             },
             10 => Array,
-<<<<<<< HEAD
-            _ => panic!("Invalid datatype class: {}", raw_class),
-=======
             _ => return Err(nom::Err::Failure(make_error(input, ErrorKind::Alt))),
->>>>>>> ea6e6aa3
         };
 
         Ok((
@@ -461,11 +457,7 @@
                 },
             ))
         } else {
-<<<<<<< HEAD
             unimplemented!("Unsupported DataStorageFillValue version {}", version);
-=======
-            unimplemented!("Only supports fill value version 2");
->>>>>>> ea6e6aa3
         }
     })(input)
 }
@@ -587,7 +579,6 @@
             0x11 => map(symbol_table_message, Message::SymbolTable)(input),
             0x12 => map(object_modification_time, Message::ObjectModificationTime)(input),
             _ => {
-<<<<<<< HEAD
                 unimplemented!("unknown header message {:04X}", message_type);
             }
         }
@@ -610,9 +601,6 @@
             let (input, object_data) = take(object_size)(input)?;
             if heap_object_index == desired_index {
                 break Ok((input, object_data));
-=======
-                unimplemented!("unknown header message {}", message_type);
->>>>>>> ea6e6aa3
             }
         }
     })(input)
